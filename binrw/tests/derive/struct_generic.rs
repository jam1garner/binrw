--- conflicted
+++ resolved
@@ -8,13 +8,9 @@
         a: [T; 3],
     }
 
-<<<<<<< HEAD
     let result =
         <Test<u8> as binrw::BinRead>::read_le(&mut binrw::io::Cursor::new(b"\0\x01\x02")).unwrap();
     t::assert_eq!(result.a, [0, 1, 2]);
-=======
-    let result = Test::<u8>::read_le(&mut Cursor::new(b"\0\x01\x02")).unwrap();
-    assert_eq!(result.a, [0, 1, 2]);
 }
 
 #[test]
@@ -27,5 +23,4 @@
 
     let result = Test::<u8>::read_le(&mut Cursor::new(b"\0\x01\x02")).unwrap();
     assert_eq!(result.a, [0, 1, 2]);
->>>>>>> 7a8b5971
 }